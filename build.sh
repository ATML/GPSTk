#!/bin/bash
#----------------------------------------
#
# Purpose: GPSTk build and install script
#
#     Automate the use of CMake, SWIG, Doxygen, Sphinx, and distutils
#     to build and install the GPSTK C++ Library, C++ Applications, 
#     Python bindings, and documentation.
#
# Help:
#    $ build.sh -h
#
#----------------------------------------

#----------------------------------------
# Qué hora es? Dónde estamos? Y dónde vamos?
#----------------------------------------

source $(dirname "$BASH_SOURCE")/build_setup.sh

user_install_prefix+="/gpstk"
system_install_prefix+="/gpstk"

usage()
{
    cat << EOF
purpose:   This script automates and documents how to build, test, and install the GPSTk.

usage:     $0 [opts] [-- cmake options...]

examples:
   $ build.sh        # Just build software
   $ sudo build.sh -s -b /tmp/qwe    # Build and install core to $system_install_prefix
   $ build.sh -tue     # Build, test and install core, external, and python bindings to $gpstk

OPTIONS:

   -h                   Display this help message.

   -b <build_path>      Specify the cmake build directory to use.

   -i <install_prefix>  Install the build to the given path.

   -j <num_threads>     Number of threads to have make use. Defauts to $num_threads 
                        on this host.

   -c                   Clean out any files in the build dir prior to running cmake.

   -d                   Build documentation, including generate dependency graphs 
                        using GraphViz (.DOT and .PDF files).

   -e                   GPSTk has several parts: core, ext, and python/swig bindings.
                        See README.txt for details.
                        Default (without -e) will build only core
                        Optional (with -e) will build core, ext, and swig

   -u                   Install the build to the path in the \$gpstk environment variable.
                        If this variable is not set, it will be installed to
                        $user_install_prefix.

   -s                   Install the build into $system_install_prefix and the python 
                        bindings to the default system location. Make sure the build path 
                        is writable by root.

   -x                   Disable building the python bindings. Default is to build them
                        if -e is specified.

   -P  <python_exe>     Python executable used to help determine with python system libraries
                        will be used when building python extension package. 
                        Default=$python_exe

   -t                   Build and run tests.

   -p                   Build supported packages (source, binary, deb,  ...)

   -v                   Include debugging output.

Notes:
   Remember to add user and non-standard locations to your environment. Eg:
     $ export LD_LIBRARY_PATH=/tmp/test/gpstk/lib:\$LD_LIBRARY_PATH
     $ export PYTHONPATH=/tmp/test/lib/python2.7/site-packages:\$PYTHONPATH

EOF
}


while getopts "hb:cdepi:j:xP:sutv" OPTION; do
    case $OPTION in
        h) usage
           exit 0
           ;;
        b) build_root=$(abspath ${OPTARG})
           ;;
        c) clean=1
           ;;
        d) build_docs=1
           ;;
        e) build_ext=1
           build_python=1
           ;;
        p) build_packages=1
           ;;
        i) install=1
           install_prefix=$(abspath ${OPTARG})
           ;;
        j) num_threads=$OPTARG
           ;;
        x) exclude_python=1
           ;;
        P) python_exe=$OPTARG
           ;;
        u) install=1
           install_prefix=${gpstk:-$user_install_prefix}
           python_install=$user_python_install
           ;;
        s) install=1
           install_prefix=$system_install_prefix
           python_install=$system_python_install
           ;;
        t) test_switch=1
           ;;
        v) verbose=1
           ;;
        *) echo "Invalid option: -$OPTARG" >&2
           usage
           exit 2
           ;;
    esac
done

shift $(($OPTIND - 1))
LOG="$build_root"/build.log


#----------------------------------------
# Clean build directory
#----------------------------------------
if [ ! -d "$build_root" ]; then
    mkdir -p "$build_root"
fi

if [ $clean ]; then
    rm -rf "$build_root"/*
    log "Cleaned out $build_root ..."
fi

log "============================================================"
log "GPSTk build config ..."
log "repo            = $repo"
log "build_root      = $build_root"
log "install         = $(ptof $install)"
log "install_prefix  = $install_prefix"
log "build_ext       = $(ptof $build_ext)"
log "exclude_python  = $(ptof $exclude_python)"
log "python_install  = $python_install"
log "python_exe      = $python_exe"
log "build_docs      = $(ptof $build_docs)"
log "build_packages  = $(ptof $build_packages)"
log "test_switch     = $(ptof $test_switch)"
log "clean           = $(ptof $clean)"
log "verbose         = $(ptof $verbose)"
log "num_threads     = $num_threads"
log "cmake args      = $@"
log "time            =" `date`
log "hostname        =" $hostname
log "uname           =" `uname -a`
log "git branch      =" $git_branch
log "git tag         =" $git_tag
log "git hash        =" $git_hash
log "logfile         =" $LOG
log

cd "$build_root"

if [ $build_docs ]; then
    log "Pre-build documentation processing ..."
    # Dynamically configure the Doxyfile with the source and destination paths
    sources="$repo/core/lib"
    if [ $build_ext ]; then
        sources+=" $repo/ext/lib"
    fi
    log "Generating Doxygen files from C/C++ source ..."
    sed -e "s#gpstk_sources#$sources#g" -e "s#gpstk_doc_dir#$build_root/doc#g" $repo/Doxyfile | doxygen - >"$build_root"/Doxygen.log
    tar -czf gpstk_doc_cpp.tgz -C doc/html .
    
    if [[ -z $exclude_python && $build_ext ]] ; then
        log "Generating swig/python doc files from Doxygen output ..."
        ${python_exe} $repo/swig/docstring_generator.py "$build_root"/doc "$build_root"/swig/doc >"$build_root"/swig_doc.log
    fi
fi

# setup the cmake command
args=$@
if [ $exclude_python ]; then
    args+=" -DBUILD_PYTHON=OFF"
elif [ $build_ext ]; then
    args+=" -DBUILD_PYTHON=ON"
    args+=${python_exe:+" -DPYTHON_EXECUTABLE=$python_exe"}
    args+=${python_install:+" -DPYTHON_INSTALL_PREFIX=$python_install"}
fi
args+=${install_prefix:+" -DCMAKE_INSTALL_PREFIX=$install_prefix"}
args+=${build_ext:+" -DBUILD_EXT=ON"}
args+=${verbose:+" -DDEBUG_SWITCH=ON"}
args+=${test_switch:+" -DTEST_SWITCH=ON"}
args+=${build_docs:+" --graphviz=$build_root/doc/graphviz/gpstk_graphviz.dot"}

exit_on_fail=1

run cmake $args $repo

run make all -j $num_threads

#Commented out so that the script doesn't install a build that fails
#to pass self-tests.  If you really don't care about self-tests, then
#don't run them.
#exit_on_fail=0
if [ $test_switch ]; then
    run ctest -v -j $num_threads
    log "See $build_root/Testing/Temporary/LastTest.log for detailed results"
fi
<<<<<<< HEAD
echo ""
echo ""

cd $build_root
MAKE_OUTPUT_LOG=$build_root/build.log
make -j $num_threads 2>&1 | tee -a $MAKE_OUTPUT_LOG

#----------------------------------------
# Test: Hooks for test framework
#----------------------------------------

if [ "$test_switch" ]; then

    # run the tests
    echo ""
    echo "------------------------------------------------------------"
    echo "Tests: started"
    echo "------------------------------------------------------------"
    echo ""

    cd $build_root
    ctest -v

    echo ""
    echo "------------------------------------------------------------"
    echo "Tests: completed"
    echo "------------------------------------------------------------"
    echo ""

    #----------------------------------------
    # capture the test output
    #----------------------------------------

    ctest_keyword=GpstkTest
    ctest_log_raw=$build_root/Testing/Temporary/LastTest.log
    ctest_log_save=$build_root/test.log
    cat $ctest_log_raw | grep "$ctest_keyword" > $ctest_log_save

    #----------------------------------------
    # summary results
    #----------------------------------------

    test_count=$(cat $ctest_log_save | wc -l)
    tests_passed=$(cat $ctest_log_save | grep "failBit=0" | wc -l)
    tests_failed=$(cat $ctest_log_save | grep "failBit=1" | wc -l)

    echo ""
    echo "------------------------------------------------------------"
    echo "Tests: Summary Results"
    echo "------------------------------------------------------------"
    echo "Number of tests run    = $test_count"
    echo "Number of tests passed = $tests_passed"
    echo "Number of tests failed = $tests_failed"
    echo "------------------------------------------------------------"
    echo ""

    #----------------------------------------
    # Search test.log for keywords, summarize
    #----------------------------------------

    keyword_list=()
    keyword_list+=("AlmOrbit")
    keyword_list+=("ANSITime")
    keyword_list+=("Binex_Attrs")
    keyword_list+=("Binex_ReadWrite")
    keyword_list+=("Binex_Types")
    keyword_list+=("Binex_UpdateExtract")
    keyword_list+=("BinUtils")
    keyword_list+=("BivarStats")
    keyword_list+=("CivilTime")
    keyword_list+=("ClockModel")
    keyword_list+=("CommandOption")
    keyword_list+=("CommonTime")
    keyword_list+=("Convhelp")
    keyword_list+=("FileFilter")
    keyword_list+=("FileHunter")
    keyword_list+=("FileSpec")
    keyword_list+=("FileStore")
    keyword_list+=("FileUtils")
    keyword_list+=("GPSWeekSecond")
    keyword_list+=("GPSWeekZcount")
    keyword_list+=("GPSZcount")
    keyword_list+=("HelmertTransform")
    keyword_list+=("IonoModel")
    keyword_list+=("JulianDate")
    keyword_list+=("Matrix")
    keyword_list+=("MJD")
    keyword_list+=("ObsID")
    keyword_list+=("PolyFit")
    keyword_list+=("Position")
    keyword_list+=("RACRotation")
    keyword_list+=("ReferenceFrame")
    keyword_list+=("RinexEph")
    keyword_list+=("RinexMet")
    keyword_list+=("RinexNav")
    keyword_list+=("RinexObs")
    keyword_list+=("Rinex_T")
    keyword_list+=("SatID")
    keyword_list+=("Sinex_ReadWrite")
    keyword_list+=("SP3Eph")
    keyword_list+=("SP3SatID")
    keyword_list+=("Stats")
    keyword_list+=("Stl_helpers")
    keyword_list+=("StringUtils")
    keyword_list+=("SystemTime")
    keyword_list+=("TimeConverters")
    keyword_list+=("TimeRange")
    keyword_list+=("TimeString")
    keyword_list+=("TimeSystem")
    keyword_list+=("TimeTag")
    keyword_list+=("Triple")
    keyword_list+=("UnixTime")
    keyword_list+=("ValidType")
    keyword_list+=("Vector")
    keyword_list+=("WxObsMap")
    keyword_list+=("Xvt")
    keyword_list+=("YDSTime")


    myheader="%-16s, %4s, %4s, %4s, %5s\n"
    myformat="%-16s, %4d, %4d, %4d, %5.1f \n"
    mydivider="========================================="


    # myformat="name = %-16s, tests run = %4d, passed = %4d, failed = %4d, %%passed = %5.1f \n"

    echo "------------------------------------------------------------"
    echo "Tests: Results by Category"
    echo "------------------------------------------------------------"

    echo ""
    printf "$myheader" "NAME" "RUN" "PASS" "FAIL" "%PASS"
    printf "%s\n" "$mydivider"

    for keyword in "${keyword_list[@]}"; do

        tests_run=$(cat $ctest_log_save | grep -i "$keyword" | wc -l)
        tests_passed=$(cat $ctest_log_save | grep -i "$keyword" | grep "failBit=0" | wc -l)
        tests_failed=$(cat $ctest_log_save | grep -i "$keyword" | grep "failBit=1" | wc -l)
        percent_pass=$(awk -v r=$tests_run -v p=$tests_passed 'BEGIN { print (100*(p/r)) }')

        printf "$myformat" "$keyword" "$tests_run" "$tests_passed" "$tests_failed" "$percent_pass"

    done
    echo ""
    echo "------------------------------------------------------------"
    echo ""
=======
>>>>>>> 5de1a2f5

if [ $install ]; then
    run make install -j $num_threads
fi

if [ $build_docs ]; then
    log "Post-build documentation processing ..."
    # This is commented out because the RST documentation polutes the repo at the moment
    # This process needs to be re-factored to use the CMAKE_CURRENT_BINARY_DIR
#    if [[ -z $exclude_python && $build_ext ]] ; then
#        log "Building RST documentation with Sphinx ..."
#        cd $repo/swig/sphinx
#        make html
#        tar -czf $build_root/gpstk_doc_python.tgz -C $repo/swig/sphinx/_build/html/ .
#    fi

    log "Generating GraphViz output PDF ..."
    dot -Tpdf "$build_root"/doc/graphviz/gpstk_graphviz.dot -o "$build_root"/doc/graphviz/gpstk_graphviz.pdf
fi

if [ $build_packages ]; then
    run make package
    run make package_source
    
    if [[ -z $exclude_python && $build_ext ]] ; then
        cd "$build_root"/swig/install_package
        ${python_exe} setup.py sdist --formats=zip,gztar
    fi
fi

log
log "GPSTk build done. :-)"
log `date`<|MERGE_RESOLUTION|>--- conflicted
+++ resolved
@@ -218,156 +218,6 @@
     run ctest -v -j $num_threads
     log "See $build_root/Testing/Temporary/LastTest.log for detailed results"
 fi
-<<<<<<< HEAD
-echo ""
-echo ""
-
-cd $build_root
-MAKE_OUTPUT_LOG=$build_root/build.log
-make -j $num_threads 2>&1 | tee -a $MAKE_OUTPUT_LOG
-
-#----------------------------------------
-# Test: Hooks for test framework
-#----------------------------------------
-
-if [ "$test_switch" ]; then
-
-    # run the tests
-    echo ""
-    echo "------------------------------------------------------------"
-    echo "Tests: started"
-    echo "------------------------------------------------------------"
-    echo ""
-
-    cd $build_root
-    ctest -v
-
-    echo ""
-    echo "------------------------------------------------------------"
-    echo "Tests: completed"
-    echo "------------------------------------------------------------"
-    echo ""
-
-    #----------------------------------------
-    # capture the test output
-    #----------------------------------------
-
-    ctest_keyword=GpstkTest
-    ctest_log_raw=$build_root/Testing/Temporary/LastTest.log
-    ctest_log_save=$build_root/test.log
-    cat $ctest_log_raw | grep "$ctest_keyword" > $ctest_log_save
-
-    #----------------------------------------
-    # summary results
-    #----------------------------------------
-
-    test_count=$(cat $ctest_log_save | wc -l)
-    tests_passed=$(cat $ctest_log_save | grep "failBit=0" | wc -l)
-    tests_failed=$(cat $ctest_log_save | grep "failBit=1" | wc -l)
-
-    echo ""
-    echo "------------------------------------------------------------"
-    echo "Tests: Summary Results"
-    echo "------------------------------------------------------------"
-    echo "Number of tests run    = $test_count"
-    echo "Number of tests passed = $tests_passed"
-    echo "Number of tests failed = $tests_failed"
-    echo "------------------------------------------------------------"
-    echo ""
-
-    #----------------------------------------
-    # Search test.log for keywords, summarize
-    #----------------------------------------
-
-    keyword_list=()
-    keyword_list+=("AlmOrbit")
-    keyword_list+=("ANSITime")
-    keyword_list+=("Binex_Attrs")
-    keyword_list+=("Binex_ReadWrite")
-    keyword_list+=("Binex_Types")
-    keyword_list+=("Binex_UpdateExtract")
-    keyword_list+=("BinUtils")
-    keyword_list+=("BivarStats")
-    keyword_list+=("CivilTime")
-    keyword_list+=("ClockModel")
-    keyword_list+=("CommandOption")
-    keyword_list+=("CommonTime")
-    keyword_list+=("Convhelp")
-    keyword_list+=("FileFilter")
-    keyword_list+=("FileHunter")
-    keyword_list+=("FileSpec")
-    keyword_list+=("FileStore")
-    keyword_list+=("FileUtils")
-    keyword_list+=("GPSWeekSecond")
-    keyword_list+=("GPSWeekZcount")
-    keyword_list+=("GPSZcount")
-    keyword_list+=("HelmertTransform")
-    keyword_list+=("IonoModel")
-    keyword_list+=("JulianDate")
-    keyword_list+=("Matrix")
-    keyword_list+=("MJD")
-    keyword_list+=("ObsID")
-    keyword_list+=("PolyFit")
-    keyword_list+=("Position")
-    keyword_list+=("RACRotation")
-    keyword_list+=("ReferenceFrame")
-    keyword_list+=("RinexEph")
-    keyword_list+=("RinexMet")
-    keyword_list+=("RinexNav")
-    keyword_list+=("RinexObs")
-    keyword_list+=("Rinex_T")
-    keyword_list+=("SatID")
-    keyword_list+=("Sinex_ReadWrite")
-    keyword_list+=("SP3Eph")
-    keyword_list+=("SP3SatID")
-    keyword_list+=("Stats")
-    keyword_list+=("Stl_helpers")
-    keyword_list+=("StringUtils")
-    keyword_list+=("SystemTime")
-    keyword_list+=("TimeConverters")
-    keyword_list+=("TimeRange")
-    keyword_list+=("TimeString")
-    keyword_list+=("TimeSystem")
-    keyword_list+=("TimeTag")
-    keyword_list+=("Triple")
-    keyword_list+=("UnixTime")
-    keyword_list+=("ValidType")
-    keyword_list+=("Vector")
-    keyword_list+=("WxObsMap")
-    keyword_list+=("Xvt")
-    keyword_list+=("YDSTime")
-
-
-    myheader="%-16s, %4s, %4s, %4s, %5s\n"
-    myformat="%-16s, %4d, %4d, %4d, %5.1f \n"
-    mydivider="========================================="
-
-
-    # myformat="name = %-16s, tests run = %4d, passed = %4d, failed = %4d, %%passed = %5.1f \n"
-
-    echo "------------------------------------------------------------"
-    echo "Tests: Results by Category"
-    echo "------------------------------------------------------------"
-
-    echo ""
-    printf "$myheader" "NAME" "RUN" "PASS" "FAIL" "%PASS"
-    printf "%s\n" "$mydivider"
-
-    for keyword in "${keyword_list[@]}"; do
-
-        tests_run=$(cat $ctest_log_save | grep -i "$keyword" | wc -l)
-        tests_passed=$(cat $ctest_log_save | grep -i "$keyword" | grep "failBit=0" | wc -l)
-        tests_failed=$(cat $ctest_log_save | grep -i "$keyword" | grep "failBit=1" | wc -l)
-        percent_pass=$(awk -v r=$tests_run -v p=$tests_passed 'BEGIN { print (100*(p/r)) }')
-
-        printf "$myformat" "$keyword" "$tests_run" "$tests_passed" "$tests_failed" "$percent_pass"
-
-    done
-    echo ""
-    echo "------------------------------------------------------------"
-    echo ""
-=======
->>>>>>> 5de1a2f5
 
 if [ $install ]; then
     run make install -j $num_threads
